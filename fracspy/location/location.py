--- conflicted
+++ resolved
@@ -50,7 +50,7 @@
           and/or imaging methods as the internal parameters are not modified during the
           location procedure.
 
-        Parameters
+	Parameters
         ----------
         data : :obj:`numpy.ndarray`
             Data of shape :math`n_r \times n_t`
@@ -60,23 +60,23 @@
         kwargs : :obj:`dict`, optional
             Keyword arguments to pass to the location algorithm
 
-        Returns
+	Returns
         -------
         im : :obj:`numpy.ndarray`
             Migrated volume
         hc : :obj:`numpy.ndarray`
             Estimated hypocentral location
-
+	
         """
-<<<<<<< HEAD
         if kind == "diffstack":
-            return _location_kind[kind](data, self.x, self.y, self.z, **kwargs)
+            im, hc = _location_kind[kind](data, self.x, self.y, self.z, **kwargs)
         else:
-            return _location_kind[kind](data, self.n_xyz, **kwargs)
+            im, hc = _location_kind[kind](data, self.n_xyz, **kwargs)
+	return im, hc
         
     def grid(self):
         """Construct the grid array from the internal grid vectors
-
+        
         This method constructs the grid array of size (3, self.n_xyz) 
         from the internal grid vectors.
 
@@ -101,8 +101,4 @@
             self.x[0] + points[0] * self.dx,
             self.y[0] + points[1] * self.dy,
             self.z[0] + points[2] * self.dz
-        ])
-=======
-        im, hc = _location_kind[kind](data, self.n_xyz, **kwargs)[:2]
-        return im, hc
->>>>>>> aa52e12a
+        ])