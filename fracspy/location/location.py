__all__ = [
    "Location",
]


<<<<<<< HEAD
from fracspy.location.migration import diffstack, semblancediffstack
from fracspy.location.imaging import lsi, sparselsi, xcorri
=======
from fracspy.location.migration import kmigration, diffstack
from fracspy.location.imaging import lsi, sparselsi
from fracspy.location.xcorri import xcorri
import numpy as np
>>>>>>> 4755b309


_location_kind = {"kmigration": kmigration,
                  "diffstack": diffstack,                    
                  "lsi": lsi,
                  "sparselsi": sparselsi,
                  "xcorri": xcorri,
                  }

class Location():
    """Event location

    This class acts as an abstract interface for users to perform
    event location on a microseismic dataset.
    It assumes that grid vectors are regularly spaced.

    Parameters
    ----------
    x : :obj:`numpy.ndarray`
        X-axis
    y : :obj:`numpy.ndarray`
        Y-axis
    z : :obj:`numpy.ndarray`
        Z-axis

    """
    def __init__(self, x, y, z):
        self.x, self.y, self.z = x, y, z
        self.dx = self.x[1]-self.x[0]
        self.dy = self.y[1]-self.y[0]
        self.dz = self.z[1]-self.z[0]
        self.n_xyz = x.size, y.size, z.size

    def apply(self, data, kind="kmigration", **kwargs):
        """Perform event location

        This method performs event location for the provided dataset using
        the pre-defined acquisition geometry using one of the available imaging techniques.

        .. note:: This method can be called multiple times using different input datasets
          and/or imaging methods as the internal parameters are not modified during the
          location procedure.

	    Parameters
        ----------
        data : :obj:`numpy.ndarray`
            Data of shape :math`n_r \times n_t`
        kind : :obj:`str`, optional
            Algorithm kind (`diffstack`, `semblancediffstack`,
            `lsi`, `sparselsi`, or `xcorri`
        kwargs : :obj:`dict`, optional
            Keyword arguments to pass to the location algorithm

	    Returns
        -------
        im : :obj:`numpy.ndarray`
            Migrated volume
        hc : :obj:`numpy.ndarray`
            Estimated hypocentral location
	
        """
        if kind == "diffstack":
            im, hc = _location_kind[kind](data, self.x, self.y, self.z, **kwargs)
        else:
            im, hc = _location_kind[kind](data, self.n_xyz, **kwargs)

        return im, hc
        
    def grid(self):
        """Construct the grid array from the internal grid vectors
        
        This method constructs the grid array of size (3, self.n_xyz) 
        from the internal grid vectors.

        .. note:: This method can be called multiple times as the internal parameters are not modified.

        """
        # Create a meshgrid
        X, Y, Z = np.meshgrid(self.x, self.y, self.z, indexing='ij')
        # Stack the arrays into a (3, self.n_xyz) array
        return np.vstack((X.flatten(), Y.flatten(), Z.flatten()))

    def indtogrid(self, points:np.ndarray):
        """Return the grid coordinates for points provided as grid indices

        This method computes the spatial grid coordinates of points with coordinates provided as grid indices.
        Points have shape (3,npoints) where `npoints` is number of points.

        .. note:: This method can be called multiple times as the internal parameters are not modified.

        """
        return np.array([
            self.x[0] + points[0] * self.dx,
            self.y[0] + points[1] * self.dy,
            self.z[0] + points[2] * self.dz
        ])
    
    def gridtoind(self, points:np.ndarray):
        """Return the grid indices for points with coordinates on a grid

        This method computes the grid indices for point with provided spatial grid coordinates
        Points have shape (3,npoints) where `npoints` is number of points.

        .. note:: This method can be called multiple times as the internal parameters are not modified.

        """
        return np.array([
            ((points[0] - self.x[0]) / self.dx).astype(int),
            ((points[1] - self.y[0]) / self.dy).astype(int),
            ((points[2] - self.z[0]) / self.dz).astype(int)
        ])<|MERGE_RESOLUTION|>--- conflicted
+++ resolved
@@ -2,16 +2,9 @@
     "Location",
 ]
 
-
-<<<<<<< HEAD
-from fracspy.location.migration import diffstack, semblancediffstack
+import numpy as np
+from fracspy.location.migration import diffstack, kmigration
 from fracspy.location.imaging import lsi, sparselsi, xcorri
-=======
-from fracspy.location.migration import kmigration, diffstack
-from fracspy.location.imaging import lsi, sparselsi
-from fracspy.location.xcorri import xcorri
-import numpy as np
->>>>>>> 4755b309
 
 
 _location_kind = {"kmigration": kmigration,
@@ -20,6 +13,7 @@
                   "sparselsi": sparselsi,
                   "xcorri": xcorri,
                   }
+
 
 class Location():
     """Event location
@@ -55,7 +49,7 @@
           and/or imaging methods as the internal parameters are not modified during the
           location procedure.
 
-	    Parameters
+        Parameters
         ----------
         data : :obj:`numpy.ndarray`
             Data of shape :math`n_r \times n_t`
@@ -65,13 +59,13 @@
         kwargs : :obj:`dict`, optional
             Keyword arguments to pass to the location algorithm
 
-	    Returns
+        Returns
         -------
         im : :obj:`numpy.ndarray`
             Migrated volume
         hc : :obj:`numpy.ndarray`
             Estimated hypocentral location
-	
+
         """
         if kind == "diffstack":
             im, hc = _location_kind[kind](data, self.x, self.y, self.z, **kwargs)
