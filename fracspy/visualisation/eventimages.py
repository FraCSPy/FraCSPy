--- conflicted
+++ resolved
@@ -2,21 +2,6 @@
 from .plotting_support import explode_volume
 
 
-<<<<<<< HEAD
-def locimage3d(volume, 
-               x0, y0, z0, 
-               title='', 
-               p=99.9, 
-               clipval=None, 
-               cmap='bone', 
-               xlim=None,
-               ylim=None, 
-               zlim=None, 
-               labels=('[m]', '[m]', '[m]')):
-    fig, axs = explode_volume(volume=volume.transpose(2, 0, 1),
-                              p=p, 
-                              clipval=clipval,
-=======
 def locimage3d(image, 
                x0, y0, z0, 
                intersect_linecol='k',
@@ -91,10 +76,7 @@
 
     fig, axs = explode_volume(image.transpose(2, 0, 1),
                               p=p, clipval=clipval,
->>>>>>> aa52e12a
                               x=x0, y=y0, t=z0,
-                              xlim=xlim, ylim=xlim, tlim=zlim,
-                              labels=labels,
                               tlabel='z',
                               cmap=cmap,
                               linespec=linespec,
